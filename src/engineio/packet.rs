--- conflicted
+++ resolved
@@ -100,11 +100,7 @@
         let packet_id = if is_base64 {
             PacketId::Message
         } else {
-<<<<<<< HEAD
-            (*bytes.get(0).ok_or(Error::IncompletePacket)? as u8).try_into()?
-=======
-            u8_to_packet_id(*bytes.get(0).ok_or(Error::IncompletePacket())?)?
->>>>>>> 101a9bd0
+            (*bytes.get(0).ok_or(Error::IncompletePacket())? as u8).try_into()?
         };
 
         if bytes.len() == 1 && packet_id == PacketId::Message {
